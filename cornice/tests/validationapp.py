--- conflicted
+++ resolved
@@ -5,11 +5,6 @@
 
 from cornice import Service
 from cornice.tests import CatchErrors
-<<<<<<< HEAD
-from colander import Invalid, MappingSchema, SchemaNode, String
-=======
-
->>>>>>> 5a9b0d7b
 import json
 
 
@@ -87,40 +82,22 @@
 def get4(request):
     return "unfiltered"  # should be overwritten on GET
 
-<<<<<<< HEAD
-
-def validate_bar(node, value):
-    if value != 'open':
-        raise Invalid(node, "The bar is not open.")
-
-
-class FooBarSchema(MappingSchema):
-    # foo and bar are required, baz is optional
-    foo = SchemaNode(String(), location="body", type='str')
-    bar = SchemaNode(String(), location="body", type='str', validator=validate_bar)
-    baz = SchemaNode(String(), location="body", type='str', missing=None)
-    yeah = SchemaNode(String(), location="querystring", type='str')
-
-
-foobar = Service(name="foobar", path="/foobar")
-
-
-@foobar.post(schema=FooBarSchema)
-def foobar_post(request):
-    return {"test": "succeeded"}
-=======
 try:
-    from colander import MappingSchema, SchemaNode, String
+    from colander import Invalid, MappingSchema, SchemaNode, String
     COLANDER = True
 except ImportError:
     COLANDER = False
 
 if COLANDER:
+    def validate_bar(node, value):
+        if value != 'open':
+            raise Invalid(node, "The bar is not open.")
+
     class FooBarSchema(MappingSchema):
         # foo and bar are required, baz is optional
         foo = SchemaNode(String(), location="body", type='str')
-        bar = SchemaNode(String(), location="body", type='str')
-        baz = SchemaNode(String(), location="body", type='str', required=False)
+        bar = SchemaNode(String(), location="body", type='str', validator=validate_bar)
+        baz = SchemaNode(String(), location="body", type='str', missing=None)
         yeah = SchemaNode(String(), location="querystring", type='str')
 
     foobar = Service(name="foobar", path="/foobar")
@@ -128,7 +105,6 @@
     @foobar.post(schema=FooBarSchema)
     def foobar_post(request):
         return {"test": "succeeded"}
->>>>>>> 5a9b0d7b
 
 
 def includeme(config):
