# This Source Code Form is subject to the terms of the Mozilla Public
# License, v. 2.0. If a copy of the MPL was not distributed with this file,
# You can obtain one at http://mozilla.org/MPL/2.0/.
from pyramid.config import Configurator

from cornice import Service
from cornice.tests import CatchErrors
<<<<<<< HEAD
from colander import MappingSchema, SchemaNode, String
=======
import json
>>>>>>> 3f33d5ae


service = Service(name="service", path="/service")


def has_payed(request):
    if not 'paid' in request.GET:
        request.errors.add('body', 'paid', 'You must pay!')


def foo_int(request):
    if 'foo' not in request.GET:
        return
    try:
        request.validated['foo'] = int(request.GET['foo'])
    except ValueError:
        request.errors.add('url', 'foo', 'Not an int')


@service.get(validators=(has_payed, foo_int))
def get1(request):
    res = {"test": "succeeded"}
    try:
        res['foo'] = request.validated['foo']
    except KeyError:
        pass

    return res


def _json(request):
    """The request body should be a JSON object."""
    try:
        request.validated['json'] = json.loads(request.body)
    except ValueError:
        request.errors.add('body', 'json', 'Not a json body')


@service.post(validators=_json)
def post1(request):
    return {"body": request.body}


service2 = Service(name="service2", path="/service2")


@service2.get(accept=("application/json", "text/json"))
def get2(request):
    return {"body": "yay!"}


service3 = Service(name="service3", path="/service3")


def _accept(request):
    return ('text/json', 'application/json')


@service3.get(accept=_accept)
def get3(request):
    return {"body": "yay!"}


def _filter(response):
    response.body = "filtered response"
    return response

# test filtered services
filtered_service = Service(name="filtered", path="/filtered", filters=_filter)


@filtered_service.get()
@filtered_service.post(exclude=_filter)
def get4(request):
    return "unfiltered"  # should be overwritten on GET


class FooBarSchema(MappingSchema):
    # foo and bar are required, baz is optional
    foo = SchemaNode(String(), location="body", type='str')
    bar = SchemaNode(String(), location="body", type='str')
    baz = SchemaNode(String(), location="body", type='str', required=False)
    yeah = SchemaNode(String(), location="querystring", type='str')


foobar = Service(name="foobar", path="/foobar")


@foobar.post(schema=FooBarSchema)
def foobar_post(request):
    return {"test": "succeeded"}


def includeme(config):
    config.include("cornice")
    config.scan("cornice.tests.validationapp")


def main(global_config, **settings):
    config = Configurator(settings={})
    config.include(includeme)
    return CatchErrors(config.make_wsgi_app())<|MERGE_RESOLUTION|>--- conflicted
+++ resolved
@@ -5,11 +5,8 @@
 
 from cornice import Service
 from cornice.tests import CatchErrors
-<<<<<<< HEAD
 from colander import MappingSchema, SchemaNode, String
-=======
 import json
->>>>>>> 3f33d5ae
 
 
 service = Service(name="service", path="/service")
