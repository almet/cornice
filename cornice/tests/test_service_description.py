--- conflicted
+++ resolved
@@ -44,118 +44,8 @@
 from cornice.tests import CatchErrors
 from cornice.schemas import CorniceSchema
 
-<<<<<<< HEAD
-from colander import Invalid, MappingSchema, SchemaNode, String
-
-
-foobar = Service(name="foobar", path="/foobar")
-
-
-def validate_bar(node, value):
-    if value != 'open':
-        raise Invalid(node, "The bar is not open.")
-
-
-class FooBarSchema(MappingSchema):
-    # foo and bar are required, baz is optional
-    foo = SchemaNode(String(), location="body", type='str')
-    bar = SchemaNode(String(), location="body", type='str', validator=validate_bar)
-    baz = SchemaNode(String(), location="body", type='str', missing=None)
-    yeah = SchemaNode(String(), location="querystring", type='str')
-
-
-@foobar.post(schema=FooBarSchema)
-def foobar_post(request):
-    return {"test": "succeeded", 'baz': request.validated['baz']}
-
-
-class TestServiceDescription(unittest.TestCase):
-
-    def setUp(self):
-        self.config = testing.setUp()
-        self.config.include("cornice")
-        self.config.scan("cornice.tests.test_service_description")
-        self.app = TestApp(CatchErrors(self.config.make_wsgi_app()))
-
-    def tearDown(self):
-        testing.tearDown()
-
-    def test_get_from_colander(self):
-        schema = CorniceSchema.from_colander(FooBarSchema)
-        attrs = schema.as_dict()
-        self.assertEqual(len(attrs), 4)
-
-    def test_description_attached(self):
-        # foobar should contain a schema argument containing the cornice
-        # schema object, so it can be introspected if needed
-        self.assertTrue('POST' in foobar.schemas)
-
-    def test_schema_validation(self):
-        # using a colander schema for the service should automatically validate
-        # the request calls. Let's make some of them here
-
-        resp = self.app.post('/foobar', status=400)
-        self.assertEqual(resp.json['status'], 'error')
-
-        errors = resp.json['errors']
-        # we should at have 1 missing value in the QS...
-        self.assertEqual(1, len([e for e in errors
-                                  if e['location'] == "querystring"]))
-
-        # ... and 3 in the body (a json error as well)
-        self.assertEqual(3, len([e for e in errors
-                                  if e['location'] == "body"]))
-
-
-        # let's do the same request, but with information in the querystring
-        resp = self.app.post('/foobar?yeah=test', status=400)
-
-        # we should at have no missing value in the QS
-        self.assertEqual(0, len([e for e in resp.json['errors']
-                                  if e['location'] == "querystring"]))
-
-        # and if we add the required values in the body of the post, then we
-        # should be good
-        data = {'foo': 'yeah', 'bar': 'open'}
-        resp = self.app.post('/foobar?yeah=test', params=json.dumps(data),
-                             status=200)
-
-        self.assertEqual(resp.json, {u'baz': None, "test": "succeeded"})
-
-    def test_bar_validator(self):
-        # test validator on bar attribute
-        data = {'foo': 'yeah', 'bar': 'closed'}
-        resp = self.app.post('/foobar?yeah=test', params=json.dumps(data),
-                             status=400)
-
-        self.assertEqual(resp.json, {
-                u'errors': [{u'description': u'The bar is not open.',
-                u'location': u'body',
-                u'name': u'bar'}],
-                u'status': u'error'})
-
-    def test_foo_required(self):
-        # test required attribute
-        data = {'bar': 'open'}
-        resp = self.app.post('/foobar?yeah=test', params=json.dumps(data),
-                             status=400)
-
-        self.assertEqual(resp.json, {
-                u'errors': [{u'description': u'foo is missing',
-                u'location': u'body',
-                u'name': u'foo'}],
-                u'status': u'error'})
-
-    def test_default_baz_value(self):
-        # test required attribute
-        data = {'foo': 'yeah', 'bar': 'open'}
-        resp = self.app.post('/foobar?yeah=test', params=json.dumps(data),
-                             status=200)
-
-        self.assertEqual(resp.json, {u'baz': None, "test": "succeeded"})
-=======
 try:
-    from colander import MappingSchema, SchemaNode, String
+    from colander import Invalid, MappingSchema, SchemaNode, String
     COLANDER = True
 except ImportError:
     COLANDER = False
@@ -163,11 +53,15 @@
 if COLANDER:
     foobar = Service(name="foobar", path="/foobar")
 
+    def validate_bar(node, value):
+        if value != 'open':
+            raise Invalid(node, "The bar is not open.")
+
     class FooBarSchema(MappingSchema):
         # foo and bar are required, baz is optional
         foo = SchemaNode(String(), location="body", type='str')
-        bar = SchemaNode(String(), location="body", type='str')
-        baz = SchemaNode(String(), location="body", type='str', required=False)
+        bar = SchemaNode(String(), location="body", type='str', validator=validate_bar)
+        baz = SchemaNode(String(), location="body", type='str', missing=None)
         yeah = SchemaNode(String(), location="querystring", type='str')
 
     class SchemaFromQuerystring(MappingSchema):
@@ -175,7 +69,7 @@
 
     @foobar.post(schema=FooBarSchema)
     def foobar_post(request):
-        return {"test": "succeeded"}
+        return {"test": "succeeded", 'baz': request.validated['baz']}
 
     @foobar.get(schema=SchemaFromQuerystring)
     def foobar_get(request):
@@ -195,7 +89,7 @@
         def test_get_from_colander(self):
             schema = CorniceSchema.from_colander(FooBarSchema)
             attrs = schema.as_dict()
-            self.assertEquals(len(attrs), 4)
+            self.assertEqual(len(attrs), 4)
 
         def test_description_attached(self):
             # foobar should contain a schema argument containing the cornice
@@ -204,18 +98,17 @@
 
         def test_schema_validation(self):
             # using a colander schema for the service should automatically
-            # validate
-            # the request calls. Let's make some of them here
+            # validate the request calls. Let's make some of them here.
             resp = self.app.post('/foobar', status=400)
-            self.assertEquals(resp.json['status'], 'error')
+            self.assertEqual(resp.json['status'], 'error')
 
             errors = resp.json['errors']
             # we should at have 1 missing value in the QS...
-            self.assertEquals(1, len([e for e in errors
+            self.assertEqual(1, len([e for e in errors
                                     if e['location'] == "querystring"]))
 
-            # ... and 4 in the body (a json error as well)
-            self.assertEquals(3, len([e for e in errors
+            # ... and 2 in the body (a json error as well)
+            self.assertEqual(2, len([e for e in errors
                                     if e['location'] == "body"]))
 
             # let's do the same request, but with information in the
@@ -223,19 +116,49 @@
             resp = self.app.post('/foobar?yeah=test', status=400)
 
             # we should at have no missing value in the QS
-            self.assertEquals(0, len([e for e in resp.json['errors']
+            self.assertEqual(0, len([e for e in resp.json['errors']
                                     if e['location'] == "querystring"]))
 
             # and if we add the required values in the body of the post,
-            # then we
-            # should be good
-            data = {'foo': 'yeah', 'bar': 'open', 'baz': 'baz?'}
+            # then we should be good
+            data = {'foo': 'yeah', 'bar': 'open'}
             resp = self.app.post('/foobar?yeah=test', params=json.dumps(data),
                                 status=200)
 
-            self.assertEquals(resp.json, {"test": "succeeded"})
+            self.assertEqual(resp.json, {u'baz': None, "test": "succeeded"})
 
         def test_schema_validation2(self):
             resp = self.app.get('/foobar?yeah=test', status=200)
-            self.assertEquals(resp.json, {"test": "succeeded"})
->>>>>>> 5a9b0d7b
+            self.assertEqual(resp.json, {"test": "succeeded"})
+
+        def test_bar_validator(self):
+            # test validator on bar attribute
+            data = {'foo': 'yeah', 'bar': 'closed'}
+            resp = self.app.post('/foobar?yeah=test', params=json.dumps(data),
+                                 status=400)
+
+            self.assertEqual(resp.json, {
+                    u'errors': [{u'description': u'The bar is not open.',
+                    u'location': u'body',
+                    u'name': u'bar'}],
+                    u'status': u'error'})
+
+        def test_foo_required(self):
+            # test required attribute
+            data = {'bar': 'open'}
+            resp = self.app.post('/foobar?yeah=test', params=json.dumps(data),
+                                 status=400)
+
+            self.assertEqual(resp.json, {
+                    u'errors': [{u'description': u'foo is missing',
+                    u'location': u'body',
+                    u'name': u'foo'}],
+                    u'status': u'error'})
+
+        def test_default_baz_value(self):
+            # test required attribute
+            data = {'foo': 'yeah', 'bar': 'open'}
+            resp = self.app.post('/foobar?yeah=test', params=json.dumps(data),
+                                 status=200)
+
+            self.assertEqual(resp.json, {u'baz': None, "test": "succeeded"})
