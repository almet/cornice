<<<<<<< HEAD
import logging
import re

log = logging.getLogger('cornice')
=======
# ***** BEGIN LICENSE BLOCK *****
# Version: MPL 1.1/GPL 2.0/LGPL 2.1
#
# The contents of this file are subject to the Mozilla Public License Version
# 1.1 (the "License"); you may not use this file except in compliance with
# the License. You may obtain a copy of the License at
# http://www.mozilla.org/MPL/
#
# Software distributed under the License is distributed on an "AS IS" basis,
# WITHOUT WARRANTY OF ANY KIND, either express or implied. See the License
# for the specific language governing rights and limitations under the
# License.
#
# The Original Code is Cornice (Sagrada)
#
# The Initial Developer of the Original Code is the Mozilla Foundation.
# Portions created by the Initial Developer are Copyright (C) 2010
# the Initial Developer. All Rights Reserved.
#
# Contributor(s):
#   Alexis Metaireau (alexis@mozilla.com)
#
# Alternatively, the contents of this file may be used under the terms of
# either the GNU General Public License Version 2 or later (the "GPL"), or
# the GNU Lesser General Public License Version 2.1 or later (the "LGPL"),
# in which case the provisions of the GPL or the LGPL are applicable instead
# of those above. If you wish to allow use of your version of this file only
# under the terms of either the GPL or the LGPL, and not to allow others to
# use your version of this file under the terms of the MPL, indicate your
# decision by deleting the provisions above and replace them with the notice
# and other provisions required by the GPL or the LGPL. If you do not delete
# the provisions above, a recipient may use your version of this file under
# the terms of any one of the MPL, the GPL or the LGPL.
#
# ***** END LICENSE BLOCK *****
import json
>>>>>>> 3fcc10f9


def filter_json_xsrf(response):
    """drops a warning if a service is returning a json array.

    See http://wiki.pylonshq.com/display/pylonsfaq/Warnings for more info
    on this
    """
    if response.content_type in ('application/json', 'text/json'):
<<<<<<< HEAD
        if re.match(r'[\(\[).*[\)\]]', response.body):
            log.warn("returning a json array is a potential security whole, "
                     "please ensure you really want to do this. See "
                     "http://wiki.pylonshq.com/display/pylonsfaq/Warnings "
                     "for more info")
=======
        try:
            content = json.loads(response.body)
            if isinstance(content, (list, tuple)):
                from cornice import logger
                logger.warn("returning a json array is a potential security "
                   "hole, please ensure you really want to do this."
                   "See http://wiki.pylonshq.com/display/pylonsfaq/Warnings "
                   "for more info")
        except:
            pass
>>>>>>> 3fcc10f9
    return response


DEFAULT_VALIDATORS = []
DEFAULT_FILTERS = [filter_json_xsrf, ]<|MERGE_RESOLUTION|>--- conflicted
+++ resolved
@@ -1,9 +1,3 @@
-<<<<<<< HEAD
-import logging
-import re
-
-log = logging.getLogger('cornice')
-=======
 # ***** BEGIN LICENSE BLOCK *****
 # Version: MPL 1.1/GPL 2.0/LGPL 2.1
 #
@@ -39,8 +33,7 @@
 # the terms of any one of the MPL, the GPL or the LGPL.
 #
 # ***** END LICENSE BLOCK *****
-import json
->>>>>>> 3fcc10f9
+import re
 
 
 def filter_json_xsrf(response):
@@ -50,24 +43,12 @@
     on this
     """
     if response.content_type in ('application/json', 'text/json'):
-<<<<<<< HEAD
         if re.match(r'[\(\[).*[\)\]]', response.body):
-            log.warn("returning a json array is a potential security whole, "
-                     "please ensure you really want to do this. See "
+            from cornice import logger
+            logger.warn("returning a json array is a potential security "
+                     "hole, please ensure you really want to do this. See "
                      "http://wiki.pylonshq.com/display/pylonsfaq/Warnings "
                      "for more info")
-=======
-        try:
-            content = json.loads(response.body)
-            if isinstance(content, (list, tuple)):
-                from cornice import logger
-                logger.warn("returning a json array is a potential security "
-                   "hole, please ensure you really want to do this."
-                   "See http://wiki.pylonshq.com/display/pylonsfaq/Warnings "
-                   "for more info")
-        except:
-            pass
->>>>>>> 3fcc10f9
     return response
 
 
